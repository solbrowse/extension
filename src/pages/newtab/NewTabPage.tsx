--- conflicted
+++ resolved
@@ -134,13 +134,9 @@
       </div>
 
       {/* Messages Area */}
-<<<<<<< HEAD
-      <div className="flex-1 overflow-y-auto p-6 max-w-4xl mx-auto w-full pb-32">
-=======
       <div 
         className="flex-1 overflow-y-auto p-6 max-w-4xl mx-auto w-full pb-4"
       >
->>>>>>> 8a306ed4
         <MemoisedMessages
           messages={conversationService.messages}
           copiedMessageIndex={copiedMessageIndex}
